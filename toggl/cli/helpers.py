--- conflicted
+++ resolved
@@ -209,9 +209,5 @@
 def format_duration(duration):
     if isinstance(duration, int):
         duration = pendulum.duration(seconds=duration)
-<<<<<<< HEAD
-    return '{}:{}:{}'.format(duration.in_hours(), duration.minutes, duration.remaining_seconds)
-=======
-
-    return '{}:{:02d}:{:02d}'.format(duration.hours, duration.minutes, duration.remaining_seconds)
->>>>>>> 184c0ac1
+
+    return '{}:{:02d}:{:02d}'.format(duration.in_hours(), duration.minutes, duration.remaining_seconds)